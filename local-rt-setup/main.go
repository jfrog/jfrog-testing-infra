package main

import (
	"bytes"
	"encoding/json"
	"errors"
	"flag"
	"fmt"
	"io"
	"log"
	"mime"
	"net/http"
	"os"
	"os/exec"
	"path/filepath"
	"runtime"
	"strconv"
	"strings"
	"time"

	"github.com/mholt/archiver/v3"
)

const maxConnectionWaitSeconds = 300
const waitSleepIntervalSeconds = 10
const jfrogHomeEnv = "JFROG_HOME"
const licenseEnv = "RTLIC"
const localArtifactoryUrl = "http://localhost:8081/artifactory/"
const localAccessUrl = "http://localhost:8081/access/"
const defaultUsername = "admin"
const defaultPassword = "password"
const defaultVersion = "[RELEASE]"
const tokenJson = "token.json"
const generateTokenJson = "generate.token.json"
const githubEnvFileEnv = "GITHUB_ENV"
const jfrogLocalAccessToken = "JFROG_TEST_LOCAL_ACCESS_TOKEN"

func main() {
	err := setupLocalArtifactory()
	if err != nil {
		log.Fatal(err)
	}
}

func setupLocalArtifactory() (err error) {
	license := os.Getenv(licenseEnv)
	if license == "" {
		return errors.New("no license provided. Aborting. Provide license by setting the '" + licenseEnv + "' env var")
	}

	jfrogHome, err := prepareJFrogHome()
	if err != nil {
		return err
	}

	rtVersion := flag.String("rt-version", defaultVersion, "the version of Artifactory to download")
	flag.Parse()
	artifactory6 := false
	if *rtVersion != defaultVersion {
		versionParts := strings.Split(*rtVersion, ".")
		if len(versionParts) != 3 {
			return errors.New("the Artifactory version is invalid. It must be [RELEASE] or match this format: X.X.X")
		}
		majorVer, err := strconv.Atoi(versionParts[0])
		if err != nil {
			return err
		}
		if majorVer < 6 {
			return errors.New("this tool supports Artifactory 6 or higher")
		}
		artifactory6 = majorVer == 6
	}

	pathToArchive, err := downloadArtifactory(jfrogHome, *rtVersion, artifactory6)
	if err != nil {
		return err
	}

	err = extract(pathToArchive, jfrogHome)
	if err != nil {
		return err
	}

	err = renameArtifactoryDir(jfrogHome)
	if err != nil {
		return err
	}

	if !artifactory6 && isMac() {
		err = os.Chmod(filepath.Join(jfrogHome, "artifactory", "var"), os.ModePerm)
		if err != nil {
			return err
		}
	}

	err = createLicenseFile(jfrogHome, license, artifactory6)
	if err != nil {
		return err
	}

	var binDir string
	if artifactory6 {
		binDir = filepath.Join(jfrogHome, "artifactory", "bin")
	} else {
		binDir = filepath.Join(jfrogHome, "artifactory", "app", "bin")
	}

	if !artifactory6 {
		err = triggerTokenCreation(jfrogHome)
		if err != nil {
			return err
		}
	}

	err = startArtifactory(binDir)
	if err != nil {
		return err
	}

	jfacToken, err := waitForArtifactorySuccessfulPing(jfrogHome, artifactory6)
	if err != nil {
		return err
	}

	if !artifactory6 {
		var adminToken string
		adminToken, err = getAdminTokenUsingJfacToken(jfacToken)
		if err != nil {
			return err
		}
		err = exportTokenUsingGithubEnvFile(adminToken)
		if err != nil {
			return err
		}
	}

	err = setCustomUrlBase()
	if err != nil || artifactory6 {
		return err
	}

	return enableArchiveIndex()
}

// Rename the directory that was extracted from the archive, to easily access in the rest of the script.
func renameArtifactoryDir(jfrogHome string) error {
	fileInfo, err := os.ReadDir(jfrogHome)
	if err != nil {
		return err
	}

	for _, file := range fileInfo {
		if file.IsDir() && strings.HasPrefix(file.Name(), "artifactory-pro-") {
			return os.Rename(filepath.Join(jfrogHome, file.Name()), filepath.Join(jfrogHome, "artifactory"))
		}
	}
	return errors.New("artifactory dir was not found after extracting")
}

// Creates and sets the jfrog home directory at the user's home directory, or as provided by the JFROG_HOME environment variable.
func prepareJFrogHome() (string, error) {
	// Read JFROG_HOME environment variable
	jfrogHome := os.Getenv(jfrogHomeEnv)

	// If JFROG_HOME environment variable is not set, set JFROG_HOME=${USER_HOME}/jfrog_home
	if jfrogHome == "" {
		wd, err := os.UserHomeDir()
		if err != nil {
			return "", err
		}

		jfrogHome = filepath.Join(wd, "jfrog_home")
		if err = os.Setenv(jfrogHomeEnv, jfrogHome); err != nil {
			return "", err
		}
	}

	// Create jfrog_home directory if needed
	exists, err := isExists(jfrogHome)
	if err != nil {
		return "", err
	}
	if !exists {
		return jfrogHome, os.MkdirAll(jfrogHome, os.ModePerm)
	}

	// If jfrog_home/artifactory directory already exists, return error
	exists, err = isExists(filepath.Join(jfrogHome, "artifactory"))
	if err != nil {
		return "", err
	}
	if exists {
		return "", fmt.Errorf("artifactory dir already exists in jfrog home: " + filepath.Join(jfrogHome, "artifactory"))
	}
	return jfrogHome, nil
}

func startArtifactory(binDir string) error {
	log.Println("Starting Artifactory...")
	var cmd *exec.Cmd
	if isWindows() {
		cmd = exec.Command(filepath.Join(binDir, "InstallService.bat"))
	} else {
		cmd = exec.Command(filepath.Join(binDir, "artifactoryctl"), "start")
	}
	cmd.Stderr = os.Stderr
	cmd.Stdout = os.Stderr
	return cmd.Run()
}

func waitForArtifactorySuccessfulPing(jfrogHome string, artifactory6 bool) (jfacToken string, err error) {
	log.Println("Waiting for successful connection with Artifactory...")
	tryingLog := fmt.Sprintf("Trying again in %d seconds.", waitSleepIntervalSeconds)
	for timeElapsed := 0; timeElapsed < maxConnectionWaitSeconds; timeElapsed += waitSleepIntervalSeconds {
		time.Sleep(time.Second * waitSleepIntervalSeconds)

		if !artifactory6 && jfacToken == "" {
			jfacToken, err = extractGeneratedJfacTokenToken(jfrogHome)
			if err != nil {
				return
			}
		}
		var response *http.Response
		response, err = ping()
		if err != nil {
			log.Printf("Receieved error: %s. %s", err, tryingLog)
		} else {
			err = response.Body.Close()
			if err != nil {
				return
			}
			if response.StatusCode == http.StatusOK {
				log.Println("Artifactory is up!")
				return
			} else {
				log.Printf("Artifactory response: %d. %s", response.StatusCode, tryingLog)
			}
		}
	}
	err = errors.New("could not connect to Artifactory")
	return
}

// More info at - https://www.jfrog.com/confluence/display/JFROG/Managing+Keys#ManagingKeys-CreatinganAutomaticAdminToken
func triggerTokenCreation(jfrogHome string) error {
	generateKeysDir := filepath.Join(jfrogHome, "artifactory", "var", "bootstrap", "etc", "access", "keys")
	err := os.MkdirAll(generateKeysDir, os.ModePerm)
	if err != nil {
		return err
	}
	return os.WriteFile(filepath.Join(generateKeysDir, generateTokenJson), []byte{}, 0600)
}

func extractGeneratedJfacTokenToken(jfrogHome string) (jfacToken string, err error) {
	generatedTokenPath := filepath.Join(jfrogHome, "artifactory", "var", "etc", "access", "keys", tokenJson)
	exists, err := isExists(generatedTokenPath)
	if err != nil || !exists {
		return
	}

	tokenData, err := os.ReadFile(generatedTokenPath)
	if err != nil {
<<<<<<< HEAD
=======
		return false, err
	}

	err = exportTokenUsingGithubEnvFile(tokenData)
	return err == nil, err
}

// More info at: https://docs.github.com/en/github-ae@latest/actions/using-workflows/workflow-commands-for-github-actions#environment-files
func exportTokenUsingGithubEnvFile(tokenData []byte) (err error) {
	githubEnvPath, exists := os.LookupEnv(githubEnvFileEnv)
	if !exists {
>>>>>>> 90a205f7
		return
	}
	var token struct {
		Token string `json:"token"`
	}
	err = json.Unmarshal(tokenData, &token)
	if err != nil {
		return
	}
	err = json.Unmarshal(tokenData, &token)
	if err != nil {
		return
	}

	jfacToken = token.Token
	return
}

// The token received from local artifactory is - ("aud": "jfac@*")
// We use it to fetch an admin all token - ("aud": "*@*")
func getAdminTokenUsingJfacToken(jfacToken string) (string, error) {
	url := localAccessUrl + "api/v1/tokens"

	type tokenInfo struct {
		AccessToken string `json:"access_token,omitempty"`
		Audience    string `json:"audience,omitempty"`
	}
	tokenParams := tokenInfo{
		Audience: "*@*",
	}

	requestContent, err := json.Marshal(tokenParams)
	if err != nil {
		return "", err
	}

	req, err := http.NewRequest("POST", url, bytes.NewBuffer(requestContent))
	if err != nil {
		return "", err
	}
	req.Header.Set("Authorization", "Bearer "+jfacToken)
	req.Header.Set("Content-Type", "application/json")
	resp, err := http.DefaultClient.Do(req)
	if err != nil {
		return "", err
	}
	defer func() {
		if e := resp.Body.Close(); e != nil {
			if err == nil {
				err = e
			} else {
				log.Println("error when closing body after getting Admin Token from Artifactory: " + e.Error())
			}
		}
	}()
	if resp.StatusCode != http.StatusOK {
		return "", fmt.Errorf("failed getting Admin Token from Artifactory. response: %d", resp.StatusCode)
	}
	respBody, _ := io.ReadAll(resp.Body)
	err = json.Unmarshal(respBody, &tokenParams)
	if err != nil {
		return "", err
	}
	return tokenParams.AccessToken, nil
}

// More info at: https://docs.github.com/en/github-ae@latest/actions/using-workflows/workflow-commands-for-github-actions#environment-files
func exportTokenUsingGithubEnvFile(adminToken string) (err error) {
	githubEnvPath, exists := os.LookupEnv(githubEnvFileEnv)
	if !exists {
		return
	}

	githubEnvFile, err := os.OpenFile(githubEnvPath, os.O_APPEND|os.O_WRONLY|os.O_CREATE, 0600)
	if err != nil {
		return
	}

	defer func() {
		e := githubEnvFile.Close()
		if err == nil {
			err = e
		}
	}()

<<<<<<< HEAD
	_, err = githubEnvFile.WriteString(fmt.Sprintf("%s=%s\n", jfrogLocalAccessToken, adminToken))
=======
	_, err = githubEnvFile.WriteString(fmt.Sprintf("%s=%s\n", jfrogLocalAccessToken, token.Token))
>>>>>>> 90a205f7
	return
}

func ping() (*http.Response, error) {
	url := localArtifactoryUrl + "api/system/ping"

	req, err := http.NewRequest("GET", url, nil)
	if err != nil {
		return nil, err
	}
	req.SetBasicAuth(defaultUsername, defaultPassword)
	return http.DefaultClient.Do(req)
}

// Custom URL base is required when creating federated repositories.
func setCustomUrlBase() error {
	log.Println("Setting custom URL base...")

	url := localArtifactoryUrl + "api/system/configuration/baseUrl"
	req, err := http.NewRequest("PUT", url, bytes.NewBuffer([]byte(localArtifactoryUrl)))
	if err != nil {
		return err
	}
	req.SetBasicAuth(defaultUsername, defaultPassword)
	resp, err := http.DefaultClient.Do(req)
	if err != nil {
		return err
	}
	err = resp.Body.Close()
	if err != nil {
		return err
	}

	// Artifactory might return 500 because the url has allegedly changed.
	if resp.StatusCode != http.StatusOK && resp.StatusCode != http.StatusInternalServerError {
		return fmt.Errorf("failed setting custom url. response: %d", resp.StatusCode)
	}

	// Verify connection after setting custom url.
	resp, err = ping()
	if err != nil {
		return err
	}
	err = resp.Body.Close()
	if err != nil {
		return err
	}
	if resp.StatusCode != http.StatusOK {
		return fmt.Errorf("failed reaching to Artifactory after setting custom url base. response: %d", resp.StatusCode)
	}

	log.Println("Done setting custom URL base.")
	return nil
}

func downloadArtifactory(downloadDest, rtVersion string, artifactory6 bool) (pathToArchive string, err error) {
	url := fmt.Sprintf("https://releases.jfrog.io/artifactory/artifactory-pro/org/artifactory/pro/jfrog-artifactory-pro/%[1]s/jfrog-artifactory-pro-%[1]s", rtVersion)
	if !artifactory6 {
		switch runtime.GOOS {
		case "darwin":
			url += "-darwin.tar.gz"
		case "windows":
			url += "-windows.zip"
		case "linux":
			url += "-linux.tar.gz"
		default:
			return "", errors.New("the OS on this machine is currently unsupported. Supported OS are darwin, windows and linux")
		}
	} else {
		url += ".zip"
	}

	log.Println("Downloading Artifactory from URL: " + url)

	req, err := http.NewRequest("GET", url, nil)
	if err != nil {
		return "", fmt.Errorf("failed creating new request: %s", err)
	}
	resp, err := http.DefaultClient.Do(req)
	if err != nil {
		return "", fmt.Errorf("failed getting archive: %s", err)
	}
	defer func() {
		if e := resp.Body.Close(); e != nil {
			if err == nil {
				err = e
			} else {
				log.Println("error when closing body after download: " + e.Error())
			}
		}
	}()

	if resp.StatusCode != http.StatusOK {
		return "", errors.New("failed downloading Artifactory. Releases response: " + resp.Status)
	}

	// Extract archive file name.
	_, params, err := mime.ParseMediaType(resp.Header.Get("Content-Disposition"))
	if err != nil {
		return "", err
	}
	filename := params["filename"]
	log.Println("Extracted archive name from response: " + filename)

	pathToArchive = filepath.Join(downloadDest, filename)
	file, err := os.Create(pathToArchive)
	if err != nil {
		return "", err
	}
	defer func() {
		if e := file.Close(); e != nil {
			if err == nil {
				err = e
			} else {
				log.Println("error when closing archive file: " + e.Error())
			}
		}
	}()
	_, err = io.Copy(file, resp.Body)
	return pathToArchive, err
}

func extract(archivePath string, destDir string) error {
	log.Println("Extracting archive...")
	return archiver.Unarchive(archivePath, destDir)
}

func createLicenseFile(jfrogHome, license string, artifactory6 bool) (err error) {
	log.Println("Creating license...")

	defer func() {
		if e := os.Unsetenv(licenseEnv); e != nil {
			if err == nil {
				err = e
			} else {
				log.Println("error when unsetting env: " + e.Error())
			}
		}
	}()

	var fileDest string
	if artifactory6 {
		fileDest = filepath.Join(jfrogHome, "artifactory", "etc", "artifactory.lic")
	} else {
		fileDest = filepath.Join(jfrogHome, "artifactory", "var", "etc", "artifactory", "artifactory.cluster.license")
	}
	return os.WriteFile(fileDest, []byte(license), 0500)
}

func isExists(path string) (bool, error) {
	_, err := os.Stat(path)
	if err == nil {
		return true, nil
	}
	if os.IsNotExist(err) {
		return false, nil
	}
	return false, err
}

func isMac() bool {
	return runtime.GOOS == "darwin"
}

func isWindows() bool {
	return runtime.GOOS == "windows"
}

func enableArchiveIndex() error {
	log.Println("Enabling archive index...")
	confStr, err := handleConfiguration("GET", nil)
	if err != nil {
		return err
	}

	if !strings.Contains(confStr, getArchiveIndexEnabledAttribute(false)) {
		return errors.New("failed setting the archive index property - attribute does not exist in configuration")
	}
	confStr = strings.Replace(confStr, getArchiveIndexEnabledAttribute(false), getArchiveIndexEnabledAttribute(true), -1)

	// Post new configuration
	_, err = handleConfiguration("POST", strings.NewReader(confStr))
	return err
}

func handleConfiguration(method string, body io.Reader) (string, error) {
	url := localArtifactoryUrl + "api/system/configuration"

	log.Println(method + "ing Artifactory configuration...")
	req, err := http.NewRequest(method, url, body)
	if err != nil {
		return "", err
	}
	req.SetBasicAuth(defaultUsername, defaultPassword)
	resp, err := http.DefaultClient.Do(req)
	if err != nil {
		return "", err
	}
	defer func() {
		if e := resp.Body.Close(); e != nil {
			if err == nil {
				err = e
			} else {
				log.Println("error when closing body after download: " + e.Error())
			}
		}
	}()
	if resp.StatusCode != http.StatusOK {
		return "", fmt.Errorf("failed %sing Artifactory configuration. response: %d", method, resp.StatusCode)
	}

	buf := new(strings.Builder)
	n, err := io.Copy(buf, resp.Body)
	if err != nil {
		return "", err
	}
	if n == 0 {
		return "", errors.New("failed reading response body")
	}
	return buf.String(), nil
}

func getArchiveIndexEnabledAttribute(value bool) string {
	return fmt.Sprintf("<archiveIndexEnabled>%v</archiveIndexEnabled>", value)
}<|MERGE_RESOLUTION|>--- conflicted
+++ resolved
@@ -260,20 +260,6 @@
 
 	tokenData, err := os.ReadFile(generatedTokenPath)
 	if err != nil {
-<<<<<<< HEAD
-=======
-		return false, err
-	}
-
-	err = exportTokenUsingGithubEnvFile(tokenData)
-	return err == nil, err
-}
-
-// More info at: https://docs.github.com/en/github-ae@latest/actions/using-workflows/workflow-commands-for-github-actions#environment-files
-func exportTokenUsingGithubEnvFile(tokenData []byte) (err error) {
-	githubEnvPath, exists := os.LookupEnv(githubEnvFileEnv)
-	if !exists {
->>>>>>> 90a205f7
 		return
 	}
 	var token struct {
@@ -359,11 +345,7 @@
 		}
 	}()
 
-<<<<<<< HEAD
-	_, err = githubEnvFile.WriteString(fmt.Sprintf("%s=%s\n", jfrogLocalAccessToken, adminToken))
-=======
 	_, err = githubEnvFile.WriteString(fmt.Sprintf("%s=%s\n", jfrogLocalAccessToken, token.Token))
->>>>>>> 90a205f7
 	return
 }
 
